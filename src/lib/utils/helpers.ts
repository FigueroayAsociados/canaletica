--- conflicted
+++ resolved
@@ -28,17 +28,13 @@
   if (!companyId || 
       companyId.startsWith('canaletica-') || 
       companyId.includes('-ricardo-figueroas-projects-')) {
-<<<<<<< HEAD
-    logger.info(`ID original "${companyId}" normalizado a "${DEFAULT_COMPANY_ID}"`, null, { prefix: 'normalizeCompanyId' });
-=======
     
     // Solo mostrar el mensaje de log si es la primera vez que vemos este ID
     if (!normalizedIdCache.has(companyId || '')) {
-      console.log(`ID original "${companyId}" normalizado a "${DEFAULT_COMPANY_ID}"`);
+      logger.info(`ID original "${companyId}" normalizado a "${DEFAULT_COMPANY_ID}"`, null, { prefix: 'normalizeCompanyId' });
       normalizedIdCache.set(companyId || '', true);
     }
     
->>>>>>> 8bb78080
     return DEFAULT_COMPANY_ID;
   }
   
@@ -51,16 +47,12 @@
   
   // Forzar el uso de 'default' para todas las operaciones
   if (companyId !== DEFAULT_COMPANY_ID) {
-<<<<<<< HEAD
-    logger.info(`ID original "${companyId}" normalizado a "${DEFAULT_COMPANY_ID}"`, null, { prefix: 'normalizeCompanyId' });
-=======
     // Solo mostrar el mensaje de log si es la primera vez que vemos este ID
     if (!normalizedIdCache.has(companyId)) {
-      console.log(`ID original "${companyId}" normalizado a "${DEFAULT_COMPANY_ID}"`);
+      logger.info(`ID original "${companyId}" normalizado a "${DEFAULT_COMPANY_ID}"`, null, { prefix: 'normalizeCompanyId' });
       normalizedIdCache.set(companyId, true);
     }
     
->>>>>>> 8bb78080
     return DEFAULT_COMPANY_ID;
   }
   
