--- conflicted
+++ resolved
@@ -11,7 +11,6 @@
 import { Select } from '@/components/ui/select';
 import { Alert, AlertDescription } from '@/components/ui/alert';
 import { useCurrentUser } from '@/lib/hooks/useCurrentUser';
-import { useCompany } from '@/lib/hooks';
 import { addTask, updateTaskStatus } from '@/lib/services/investigationService';
 import { getUsersByRole } from '@/lib/services/userService';
 import { UserRole } from '@/lib/utils/constants';
@@ -43,32 +42,20 @@
   onTasksUpdated,
 }) => {
   const { uid, profile } = useCurrentUser();
-<<<<<<< HEAD
-  const { companyId: contextCompanyId } = useCompany();
-=======
   const { companyId } = useCompany();
->>>>>>> aeb6332d
   const [showForm, setShowForm] = useState(false);
   const [error, setError] = useState<string | null>(null);
   const [isSubmitting, setIsSubmitting] = useState(false);
   const [selectedTask, setSelectedTask] = useState<any | null>(null);
   const [statusComment, setStatusComment] = useState<string>('');
   const [investigators, setInvestigators] = useState<any[]>([]);
-
-  const userCompanyId = profile?.company || contextCompanyId;
   
   // Cargar investigadores al montar el componente
   useEffect(() => {
     const loadInvestigators = async () => {
       try {
-<<<<<<< HEAD
-        const companyId = userCompanyId;
         const userRole = profile?.role || null;
 
-=======
-        // Usar el companyId del contexto (obtenido de useCompany)
-        
->>>>>>> aeb6332d
         // Cargar tanto investigadores como administradores que pueden ser asignados a tareas
         const investigatorsResult = await getUsersByRole(companyId, UserRole.INVESTIGATOR, userRole, uid);
         const adminsResult = await getUsersByRole(companyId, UserRole.ADMIN, userRole, uid);
@@ -96,7 +83,7 @@
     };
 
     loadInvestigators();
-  }, [uid, profile]);
+  }, [uid, profile, companyId]);
 
   // Valores iniciales para el formulario
   const initialValues = {
@@ -115,13 +102,6 @@
     setError(null);
 
     try {
-<<<<<<< HEAD
-      const companyId = userCompanyId;
-
-=======
-      // Usar el companyId del contexto (obtenido de useCompany)
-      
->>>>>>> aeb6332d
       const result = await addTask(
         companyId,
         reportId,
@@ -161,13 +141,6 @@
     setError(null);
 
     try {
-<<<<<<< HEAD
-      const companyId = userCompanyId;
-
-=======
-      // Usar el companyId del contexto
-      
->>>>>>> aeb6332d
       const result = await updateTaskStatus(
         companyId,
         reportId,
